/*
 * Copyright (c) Facebook, Inc. and its affiliates.
 *
 * This source code is licensed under the BSD-style license found in the
 * LICENSE file in the root directory of this source tree.
 */

#include "flashlight/app/asr/runtime/SpeechStatMeter.h"
#include <array>

namespace fl {
namespace app {
namespace asr {
SpeechStatMeter::SpeechStatMeter() {
  reset();
}

void SpeechStatMeter::reset() {
  stats_.reset();
}

void SpeechStatMeter::add(
    const af::array& inputSizes,
    const af::array& targetSizes) {
  int64_t curInputSz = af::sum<int64_t>(inputSizes);
  int64_t curTargetSz = af::sum<int64_t>(targetSizes);

  stats_.totalInputSz_ += curInputSz;
  stats_.totalTargetSz_ += curTargetSz;

  stats_.maxInputSz_ =
      std::max(stats_.maxInputSz_, af::max<int64_t>(inputSizes));
  stats_.maxTargetSz_ =
      std::max(stats_.maxTargetSz_, af::max<int64_t>(targetSizes));

  stats_.numSamples_ += inputSizes.dims(1);
  stats_.numBatches_++;
}

void SpeechStatMeter::add(const SpeechStats& stats) {
  stats_.totalInputSz_ += stats.totalInputSz_;
  stats_.totalTargetSz_ += stats.totalTargetSz_;

  stats_.maxInputSz_ = std::max(stats_.maxInputSz_, stats.maxInputSz_);
  stats_.maxTargetSz_ = std::max(stats_.maxTargetSz_, stats.maxTargetSz_);

  stats_.numSamples_ += stats.numSamples_;
  stats_.numBatches_ += stats.numBatches_;
}

std::vector<int64_t> SpeechStatMeter::value() const {
  return stats_.toArray();
}

SpeechStats::SpeechStats() {
  reset();
}

void SpeechStats::reset() {
  totalInputSz_ = 0;
  totalTargetSz_ = 0;
  maxInputSz_ = 0;
  maxTargetSz_ = 0;
  numSamples_ = 0;
  numBatches_ = 0;
}

std::vector<int64_t> SpeechStats::toArray() const {
<<<<<<< HEAD
  std::vector<int64_t> arr(5);
=======
  std::vector<int64_t> arr(6);
>>>>>>> 9ef0d588
  arr[0] = totalInputSz_;
  arr[1] = totalTargetSz_;
  arr[2] = maxInputSz_;
  arr[3] = maxTargetSz_;
  arr[4] = numSamples_;
  arr[5] = numBatches_;
  return arr;
}
} // namespace asr
} // namespace app
} // namespace fl<|MERGE_RESOLUTION|>--- conflicted
+++ resolved
@@ -66,11 +66,7 @@
 }
 
 std::vector<int64_t> SpeechStats::toArray() const {
-<<<<<<< HEAD
-  std::vector<int64_t> arr(5);
-=======
   std::vector<int64_t> arr(6);
->>>>>>> 9ef0d588
   arr[0] = totalInputSz_;
   arr[1] = totalTargetSz_;
   arr[2] = maxInputSz_;
